--- conflicted
+++ resolved
@@ -1,9 +1,6 @@
 export { rnxBundle } from "./bundle";
 export { rnxDepCheck } from "./dep-check";
-<<<<<<< HEAD
 export { rnxStart } from "./start";
-=======
 export { rnxTest, rnxTestCommand } from "./test";
->>>>>>> b2d4403f
 export { rnxWriteThirdPartyNotices } from "./write-third-party-notices";
 export { parseBoolean, parsePlatform } from "./parsers";