--- conflicted
+++ resolved
@@ -1,9 +1,5 @@
 export { rnxBundle } from "./bundle";
-<<<<<<< HEAD
-export { rnxDepCheck } from "./dep-check";
-=======
 export { rnxDepCheck, rnxDepCheckCommand } from "./dep-check";
->>>>>>> b9562910
 export { rnxStart } from "./start";
 export { rnxTest, rnxTestCommand } from "./test";
 export { rnxWriteThirdPartyNotices } from "./write-third-party-notices";
