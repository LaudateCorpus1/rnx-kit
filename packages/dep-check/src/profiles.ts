import { error } from "@rnx-kit/console";
import { tryInvoke } from "@rnx-kit/tools";
import isString from "lodash/isString";
import semver from "semver";
import profile_0_61 from "./profiles/profile-0.61";
import profile_0_62 from "./profiles/profile-0.62";
import profile_0_63 from "./profiles/profile-0.63";
import profile_0_64 from "./profiles/profile-0.64";
import profile_0_65 from "./profiles/profile-0.65";
<<<<<<< HEAD
import { keysOf } from "./helpers";
import type { Profile, ProfileVersion, ResolverOptions } from "./types";
=======
import { isString, keysOf } from "./helpers";
import type { Profile, ProfileVersion, TestOverrides } from "./types";
>>>>>>> b52a2f7e

type ProfileMap = Record<ProfileVersion, Profile>;

type ProfilesInfo = {
  supportedProfiles: Profile[];
  supportedVersions: string;
  targetProfile: Profile[];
  targetVersion: string;
};

export const defaultProfiles: Readonly<ProfileMap> = {
  "0.61": profile_0_61,
  "0.62": profile_0_62,
  "0.63": profile_0_63,
  "0.64": profile_0_64,
  "0.65": profile_0_65,
};

function getVersionComparator(
  versionOrRange: string
): (profileVersion: ProfileVersion) => boolean {
  const includePrerelease = { includePrerelease: true };

  const version = semver.valid(versionOrRange);
  if (version) {
    return (profileVersion: ProfileVersion) =>
      semver.satisfies(version, "^" + profileVersion, includePrerelease);
  }

  const range = semver.validRange(versionOrRange);
  if (range) {
    return (profileVersion: ProfileVersion) =>
      semver.intersects("^" + profileVersion, range, includePrerelease);
  }

  throw new Error(`Invalid 'react-native' version range: ${versionOrRange}`);
}

function isValidProfileMap(map: unknown): map is Partial<ProfileMap> {
  if (typeof map !== "object" || map === null) {
    return false;
  }

  return Object.keys(defaultProfiles).some((version) => version in map);
}

function loadCustomProfiles(
  customProfilesPath: string | undefined,
  { moduleResolver = require.resolve }: TestOverrides = {}
): Partial<ProfileMap> {
  if (customProfilesPath) {
    const [resolvedPath, moduleNotFoundError] = tryInvoke(() =>
      moduleResolver(customProfilesPath)
    );
    if (moduleNotFoundError || !resolvedPath) {
      const helpMsg =
        "Please make sure the path exists or is added to your 'package.json'.";

      if (!moduleNotFoundError) {
        const message = `Cannot find module '${customProfilesPath}'`;
        error(`${message}. ${helpMsg}`);
        throw new Error(message);
      }

      error(moduleNotFoundError.message);
      error(helpMsg);
      throw moduleNotFoundError;
    }

    const customProfiles: unknown = require(resolvedPath);
    if (!isValidProfileMap(customProfiles)) {
      const message = `'${customProfilesPath}' doesn't default export profiles`;
      error(
        [
          "${message}. Please make sure that it exports an object with a shape similar to:",
          "",
          "    module.exports = {",
          '      "0.63": {',
          '        "my-capability": {',
          '          "name": "my-module",',
          '          "version": "1.0.0",',
          "        },",
          "      },",
          "    };",
        ].join("\n")
      );
      throw new Error(message);
    }
    return customProfiles;
  }

  return {};
}

export function getProfileVersionsFor(
  reactVersionRange: string | ProfileVersion[]
): ProfileVersion[] {
  if (!isString(reactVersionRange)) {
    return reactVersionRange;
  }

  const isSatifisedBy = getVersionComparator(reactVersionRange);
  const allVersions = keysOf(defaultProfiles);
  return allVersions.reduce<ProfileVersion[]>((profiles, version) => {
    if (isSatifisedBy(version)) {
      profiles.push(version);
    }
    return profiles;
  }, []);
}

export function getProfilesFor(
  reactVersionRange: string | ProfileVersion[],
  customProfilesPath: string | undefined,
  testOverrides?: TestOverrides
): Profile[] {
  const customProfiles = loadCustomProfiles(customProfilesPath, testOverrides);
  const profiles = getProfileVersionsFor(reactVersionRange).map((version) => ({
    ...defaultProfiles[version],
    ...customProfiles[version],
  }));
  if (profiles.length === 0) {
    throw new Error(
      `Unsupported 'react-native' version/range: ${reactVersionRange}`
    );
  }

  return profiles;
}

export function parseProfilesString(
  versions: string | number,
  customProfilesPath?: string | number,
  testOverrides?: TestOverrides
): ProfilesInfo {
  const profileVersions = versions
    .toString()
    .split(",")
    .map((value) => "^" + semver.coerce(value));
  const targetVersion = profileVersions[0];

  // Note: `.sort()` mutates the array
  const supportedVersions = profileVersions.sort().join(" || ");

  return {
    supportedProfiles: getProfilesFor(
      supportedVersions,
      customProfilesPath?.toString(),
      testOverrides
    ),
    supportedVersions,
    targetProfile: getProfilesFor(
      targetVersion,
      customProfilesPath?.toString(),
      testOverrides
    ),
    targetVersion,
  };
}

export function profilesSatisfying(
  profiles: ProfileVersion[],
  versionOrRange: string
): ProfileVersion[] {
  const versions = getProfileVersionsFor(versionOrRange);
  return profiles.filter((v) => versions.includes(v));
}<|MERGE_RESOLUTION|>--- conflicted
+++ resolved
@@ -7,13 +7,8 @@
 import profile_0_63 from "./profiles/profile-0.63";
 import profile_0_64 from "./profiles/profile-0.64";
 import profile_0_65 from "./profiles/profile-0.65";
-<<<<<<< HEAD
 import { keysOf } from "./helpers";
-import type { Profile, ProfileVersion, ResolverOptions } from "./types";
-=======
-import { isString, keysOf } from "./helpers";
 import type { Profile, ProfileVersion, TestOverrides } from "./types";
->>>>>>> b52a2f7e
 
 type ProfileMap = Record<ProfileVersion, Profile>;
 
