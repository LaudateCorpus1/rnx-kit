--- conflicted
+++ resolved
@@ -18,17 +18,12 @@
   getProfileVersionsFor,
   profilesSatisfying,
 } from "./profiles";
-<<<<<<< HEAD
-import type { Profile, ProfileVersion, ResolverOptions } from "./types";
-=======
 import type {
   CheckOptions,
-  PackageManifest,
   Profile,
   ProfileVersion,
   TestOverrides,
 } from "./types";
->>>>>>> b52a2f7e
 
 type Requirements = Required<
   Pick<KitConfig, "reactNativeVersion" | "capabilities">
