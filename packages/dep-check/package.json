{
  "name": "@rnx-kit/dep-check",
  "version": "1.6.0",
  "description": "Dependency checker for React Native apps",
  "homepage": "https://github.com/microsoft/rnx-kit/tree/main/packages/dep-check#readme",
  "license": "MIT",
  "files": [
    "lib/*"
  ],
  "main": "lib/index.js",
  "types": "lib/index.d.ts",
  "bin": {
    "rnx-dep-check": "lib/cli.js"
  },
  "repository": {
    "type": "git",
    "url": "https://github.com/microsoft/rnx-kit",
    "directory": "packages/dep-check"
  },
  "scripts": {
    "build": "rnx-kit-scripts build",
    "format": "rnx-kit-scripts format",
    "lint": "rnx-kit-scripts lint",
    "test": "rnx-kit-scripts test",
    "update-readme": "node scripts/update-readme.js"
  },
  "dependencies": {
    "@rnx-kit/config": "^0.4.0",
    "@rnx-kit/console": "^1.0.2",
    "@rnx-kit/tools": "^0.2.0",
    "chalk": "^4.1.0",
    "find-up": "^5.0.0",
    "jest-diff": "^26.0.0",
    "lodash": "^4.17.21",
    "pkg-dir": "^5.0.0",
    "prompts": "^2.4.0",
    "semver": "^7.0.0",
    "workspace-tools": "^0.16.2",
    "yargs": "^16.0.0"
  },
  "devDependencies": {
    "@rnx-kit/jest-preset": "*",
    "@types/jest": "^26.0.0",
<<<<<<< HEAD
    "@types/lodash": "^4.14.172",
=======
    "@types/prompts": "^2.0.0",
>>>>>>> b9562910
    "@types/semver": "^7.0.0",
    "@types/yargs": "^16.0.0",
    "markdown-table": "^2.0.0",
    "prettier": "^2.0.0",
    "rnx-kit-scripts": "*",
    "typescript": "^4.0.0"
  },
  "eslintConfig": {
    "extends": "@rnx-kit/eslint-config"
  },
  "jest": {
    "preset": "@rnx-kit/jest-preset",
    "roots": [
      "test"
    ],
    "testRegex": "/test/.*\\.test\\.ts$"
  }
}<|MERGE_RESOLUTION|>--- conflicted
+++ resolved
@@ -29,10 +29,8 @@
     "@rnx-kit/console": "^1.0.2",
     "@rnx-kit/tools": "^0.2.0",
     "chalk": "^4.1.0",
-    "find-up": "^5.0.0",
     "jest-diff": "^26.0.0",
     "lodash": "^4.17.21",
-    "pkg-dir": "^5.0.0",
     "prompts": "^2.4.0",
     "semver": "^7.0.0",
     "workspace-tools": "^0.16.2",
@@ -41,11 +39,8 @@
   "devDependencies": {
     "@rnx-kit/jest-preset": "*",
     "@types/jest": "^26.0.0",
-<<<<<<< HEAD
     "@types/lodash": "^4.14.172",
-=======
     "@types/prompts": "^2.0.0",
->>>>>>> b9562910
     "@types/semver": "^7.0.0",
     "@types/yargs": "^16.0.0",
     "markdown-table": "^2.0.0",
